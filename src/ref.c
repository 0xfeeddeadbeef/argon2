/*
 * Argon2 reference source code package - reference C implementations
 *
 * Copyright 2015
 * Daniel Dinu, Dmitry Khovratovich, Jean-Philippe Aumasson, and Samuel Neves
 *
 * You may use this work under the terms of a Creative Commons CC0 1.0 
 * License/Waiver or the Apache Public License 2.0, at your option. The terms of
 * these licenses can be found at:
 *
 * - CC0 1.0 Universal : http://creativecommons.org/publicdomain/zero/1.0
 * - Apache 2.0        : http://www.apache.org/licenses/LICENSE-2.0
 *
 * You should have received a copy of both of these licenses along with this
 * software. If not, they may be obtained at the above URLs.
 */

#include <stdint.h>
#include <string.h>
#include <stdlib.h>

#include "argon2.h"
#include "ref.h"

#include "blake2/blamka-round-ref.h"
#include "blake2/blake2-impl.h"
#include "blake2/blake2.h"


void fill_block(const block *prev_block, const block *ref_block,
                block *next_block, int with_xor) {
    block blockR, block_tmp;
    unsigned i;

    copy_block(&blockR, ref_block);
    xor_block(&blockR, prev_block);
    copy_block(&block_tmp, &blockR);
    /* Now blockR = ref_block + prev_block and block_tmp = ref_block + prev_block */
    if (with_xor) {
        /* Saving the next block contents for XOR over: */
        xor_block(&block_tmp, next_block);
        /* Now blockR = ref_block + prev_block and
           block_tmp = ref_block + prev_block + next_block */
    }

    /* Apply Blake2 on columns of 64-bit words: (0,1,...,15) , then
       (16,17,..31)... finally (112,113,...127) */
    for (i = 0; i < 8; ++i) {
        BLAKE2_ROUND_NOMSG(
            blockR.v[16 * i], blockR.v[16 * i + 1], blockR.v[16 * i + 2],
            blockR.v[16 * i + 3], blockR.v[16 * i + 4], blockR.v[16 * i + 5],
            blockR.v[16 * i + 6], blockR.v[16 * i + 7], blockR.v[16 * i + 8],
            blockR.v[16 * i + 9], blockR.v[16 * i + 10], blockR.v[16 * i + 11],
            blockR.v[16 * i + 12], blockR.v[16 * i + 13], blockR.v[16 * i + 14],
            blockR.v[16 * i + 15]);
    }

    /* Apply Blake2 on rows of 64-bit words: (0,1,16,17,...112,113), then
       (2,3,18,19,...,114,115).. finally (14,15,30,31,...,126,127) */
    for (i = 0; i < 8; i++) {
        BLAKE2_ROUND_NOMSG(
            blockR.v[2 * i], blockR.v[2 * i + 1], blockR.v[2 * i + 16],
            blockR.v[2 * i + 17], blockR.v[2 * i + 32], blockR.v[2 * i + 33],
            blockR.v[2 * i + 48], blockR.v[2 * i + 49], blockR.v[2 * i + 64],
            blockR.v[2 * i + 65], blockR.v[2 * i + 80], blockR.v[2 * i + 81],
            blockR.v[2 * i + 96], blockR.v[2 * i + 97], blockR.v[2 * i + 112],
            blockR.v[2 * i + 113]);
    }

    copy_block(next_block, &block_tmp);
    xor_block(next_block, &blockR);
}

static void next_addresses(block *address_block, block *input_block,
                           const block *zero_block) {
    input_block->v[6]++;
    fill_block(zero_block, input_block, address_block, 0);
    fill_block(zero_block, address_block, address_block, 0);
}

void fill_segment(const argon2_instance_t *instance,
                  argon2_position_t position) {
    block *ref_block = NULL, *curr_block = NULL;
    block address_block, input_block, zero_block;
    uint64_t pseudo_rand, ref_index, ref_lane;
    uint32_t prev_offset, curr_offset;
    uint32_t starting_index;
    uint32_t i;
    int data_independent_addressing;

    if (instance == NULL) {
        return;
    }

    data_independent_addressing =
        (instance->type == Argon2_i) ||
        (instance->type == Argon2_id && (position.pass == 0) &&
         (position.slice < ARGON2_SYNC_POINTS / 2));

<<<<<<< HEAD
    if (allocate_memory(instance->context_ptr, (uint8_t **)&pseudo_rands,
                        instance->segment_length, sizeof(uint64_t))
        != ARGON2_OK) {
        return;
    }

=======
>>>>>>> fbcdbc76
    if (data_independent_addressing) {
        init_block_value(&zero_block, 0);
        init_block_value(&input_block, 0);

        input_block.v[0] = position.pass;
        input_block.v[1] = position.lane;
        input_block.v[2] = position.slice;
        input_block.v[3] = instance->memory_blocks;
        input_block.v[4] = instance->passes;
        input_block.v[5] = instance->type;
    }

    starting_index = 0;

    if ((0 == position.pass) && (0 == position.slice)) {
        starting_index = 2; /* we have already generated the first two blocks */

        /* Don't forget to generate the first block of addresses: */
        if (data_independent_addressing) {
            next_addresses(&address_block, &input_block, &zero_block);
        }
    }

    /* Offset of the current block */
    curr_offset = position.lane * instance->lane_length +
                  position.slice * instance->segment_length + starting_index;

    if (0 == curr_offset % instance->lane_length) {
        /* Last block in this lane */
        prev_offset = curr_offset + instance->lane_length - 1;
    } else {
        /* Previous block */
        prev_offset = curr_offset - 1;
    }

    for (i = starting_index; i < instance->segment_length;
         ++i, ++curr_offset, ++prev_offset) {
        /*1.1 Rotating prev_offset if needed */
        if (curr_offset % instance->lane_length == 1) {
            prev_offset = curr_offset - 1;
        }

        /* 1.2 Computing the index of the reference block */
        /* 1.2.1 Taking pseudo-random value from the previous block */
        if (data_independent_addressing) {
            if (i % ARGON2_ADDRESSES_IN_BLOCK == 0) {
                next_addresses(&address_block, &input_block, &zero_block);
            }
            pseudo_rand = address_block.v[i % ARGON2_ADDRESSES_IN_BLOCK];
        } else {
            pseudo_rand = instance->memory[prev_offset].v[0];
        }

        /* 1.2.2 Computing the lane of the reference block */
        ref_lane = ((pseudo_rand >> 32)) % instance->lanes;

        if ((position.pass == 0) && (position.slice == 0)) {
            /* Can not reference other lanes yet */
            ref_lane = position.lane;
        }

        /* 1.2.3 Computing the number of possible reference block within the
         * lane.
         */
        position.index = i;
        ref_index = index_alpha(instance, &position, pseudo_rand & 0xFFFFFFFF,
                                ref_lane == position.lane);

        /* 2 Creating a new block */
        ref_block =
            instance->memory + instance->lane_length * ref_lane + ref_index;
        curr_block = instance->memory + curr_offset;
        if (ARGON2_VERSION_10 == instance->version) {
            /* version 1.2.1 and earlier: overwrite, not XOR */
            fill_block(instance->memory + prev_offset, ref_block, curr_block, 0);
        } else {
            if(0 == position.pass) {
                fill_block(instance->memory + prev_offset, ref_block,
                           curr_block, 0);
            } else {
                fill_block(instance->memory + prev_offset, ref_block,
                           curr_block, 1);
            }
        }
    }
<<<<<<< HEAD

    free_memory(instance->context_ptr, (uint8_t *)pseudo_rands,
                instance->segment_length, sizeof(uint64_t));
=======
>>>>>>> fbcdbc76
}<|MERGE_RESOLUTION|>--- conflicted
+++ resolved
@@ -97,15 +97,6 @@
         (instance->type == Argon2_id && (position.pass == 0) &&
          (position.slice < ARGON2_SYNC_POINTS / 2));
 
-<<<<<<< HEAD
-    if (allocate_memory(instance->context_ptr, (uint8_t **)&pseudo_rands,
-                        instance->segment_length, sizeof(uint64_t))
-        != ARGON2_OK) {
-        return;
-    }
-
-=======
->>>>>>> fbcdbc76
     if (data_independent_addressing) {
         init_block_value(&zero_block, 0);
         init_block_value(&input_block, 0);
@@ -191,10 +182,4 @@
             }
         }
     }
-<<<<<<< HEAD
-
-    free_memory(instance->context_ptr, (uint8_t *)pseudo_rands,
-                instance->segment_length, sizeof(uint64_t));
-=======
->>>>>>> fbcdbc76
 }